--- conflicted
+++ resolved
@@ -198,13 +198,10 @@
 # argv[4]: video id used for pose traj
 # argv[5]: video id used for root traj
 ```
-<<<<<<< HEAD
 Results will be saved at `logdir/$seqname-e120-b256-ft3/nvs*.mp4`.
-=======
   
 https://user-images.githubusercontent.com/13134872/154580120-aa18f22d-814d-40e3-81e2-5a2c2869f90d.mp4
 
->>>>>>> 87a5668a
 </details>
 
 ### Common install issues
